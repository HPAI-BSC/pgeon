from .agent import Agent
from .discretizer import Discretizer, Predicate
from .intention_aware_policy_graph import IPG
<<<<<<< HEAD
from .policy_approximator import PolicyApproximatorFromBasicObservation
from .policy_graph import PolicyGraph
from .policy_representation import (
    GraphRepresentation,
    IntentionalPolicyGraphRepresentation,
    PolicyRepresentation,
)
=======
from .policy_graph import (
    PGBasedPolicy,
    PGBasedPolicyMode,
    PGBasedPolicyNodeNotFoundMode,
    PolicyGraph,
)
from .policy_representation import GraphRepresentation, PolicyRepresentation
>>>>>>> 9766c4c5

__all__ = [
    "Agent",
    "Discretizer",
    "Predicate",
<<<<<<< HEAD
    "PolicyRepresentation",
    "GraphRepresentation",
    "IntentionalPolicyGraphRepresentation",
    "PolicyApproximatorFromBasicObservation",
    "PolicyGraph",
    "IPG",
=======
    "PolicyGraph",
    "IPG",
    "PolicyRepresentation",
    "GraphRepresentation",
    "PGBasedPolicy",
    "PGBasedPolicyMode",
    "PGBasedPolicyNodeNotFoundMode",
>>>>>>> 9766c4c5
]<|MERGE_RESOLUTION|>--- conflicted
+++ resolved
@@ -1,42 +1,28 @@
 from .agent import Agent
 from .discretizer import Discretizer, Predicate
 from .intention_aware_policy_graph import IPG
-<<<<<<< HEAD
-from .policy_approximator import PolicyApproximatorFromBasicObservation
-from .policy_graph import PolicyGraph
-from .policy_representation import (
-    GraphRepresentation,
-    IntentionalPolicyGraphRepresentation,
-    PolicyRepresentation,
-)
-=======
 from .policy_graph import (
     PGBasedPolicy,
     PGBasedPolicyMode,
     PGBasedPolicyNodeNotFoundMode,
     PolicyGraph,
 )
-from .policy_representation import GraphRepresentation, PolicyRepresentation
->>>>>>> 9766c4c5
+from .policy_representation import (
+    GraphRepresentation,
+    IntentionalPolicyGraphRepresentation,
+    PolicyRepresentation,
+)
 
 __all__ = [
     "Agent",
     "Discretizer",
     "Predicate",
-<<<<<<< HEAD
-    "PolicyRepresentation",
-    "GraphRepresentation",
-    "IntentionalPolicyGraphRepresentation",
-    "PolicyApproximatorFromBasicObservation",
-    "PolicyGraph",
-    "IPG",
-=======
     "PolicyGraph",
     "IPG",
     "PolicyRepresentation",
     "GraphRepresentation",
+    "IntentionalPolicyGraphRepresentation",
     "PGBasedPolicy",
     "PGBasedPolicyMode",
     "PGBasedPolicyNodeNotFoundMode",
->>>>>>> 9766c4c5
 ]