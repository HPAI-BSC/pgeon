--- conflicted
+++ resolved
@@ -1,11 +1,22 @@
-<<<<<<< HEAD
-from .policy_graph import *
-from .agent import *
-from .discretizer import *
-from .policy_representation import *
-from .policy_approximator import *
-=======
 from .agent import Agent
 from .discretizer import Discretizer, Predicate
-from .policy_graph import *
->>>>>>> 13c076cd
+from .intention_aware_policy_graph import IPG
+from .policy_approximator import PolicyApproximatorFromBasicObservation
+from .policy_graph import PolicyGraph
+from .policy_representation import (
+    GraphRepresentation,
+    IntentionalPolicyGraphRepresentation,
+    PolicyRepresentation,
+)
+
+__all__ = [
+    "Agent",
+    "Discretizer",
+    "Predicate",
+    "PolicyRepresentation",
+    "GraphRepresentation",
+    "IntentionalPolicyGraphRepresentation",
+    "PolicyApproximatorFromBasicObservation",
+    "PolicyGraph",
+    "IPG",
+]