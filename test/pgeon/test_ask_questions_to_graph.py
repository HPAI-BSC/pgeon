--- conflicted
+++ resolved
@@ -4,11 +4,7 @@
 import gymnasium
 
 from pgeon import PolicyGraph, Predicate
-<<<<<<< HEAD
 from pgeon.discretizer import PredicateBasedStateRepresentation
-from test.domain.cartpole import CartpoleDiscretizer, Position, Velocity, Angle, Action
-=======
->>>>>>> 13c076cd
 
 
 class TestAskQuestionsToGraph(unittest.TestCase):
@@ -23,15 +19,13 @@
 
     def test_question_1(self):
         result = self.pg_cartpole.question1(
-<<<<<<< HEAD
-            PredicateBasedStateRepresentation((Predicate(Position, [Position.MIDDLE]), Predicate(Velocity, [Velocity.LEFT]), Predicate(Angle, [Angle.STABILIZING_RIGHT])))
-=======
-            (
-                Predicate(Position, [Position.MIDDLE]),
-                Predicate(Velocity, [Velocity.LEFT]),
-                Predicate(Angle, [Angle.STABILIZING_RIGHT]),
+            PredicateBasedStateRepresentation(
+                (
+                    Predicate(Position, [Position.MIDDLE]),
+                    Predicate(Velocity, [Velocity.LEFT]),
+                    Predicate(Angle, [Angle.STABILIZING_RIGHT]),
+                )
             )
->>>>>>> 13c076cd
         )
 
         self.assertEqual(len(result), 2)
@@ -58,15 +52,13 @@
 
     def test_question_1_no_nearest_predicate(self):
         result = self.pg_cartpole.question1(
-<<<<<<< HEAD
-            PredicateBasedStateRepresentation((Predicate(Position, [Position.RIGHT]), Predicate(Velocity, [Velocity.RIGHT]), Predicate(Angle, [Angle.STUCK_LEFT])))
-=======
-            (
-                Predicate(Position, [Position.RIGHT]),
-                Predicate(Velocity, [Velocity.RIGHT]),
-                Predicate(Angle, [Angle.STUCK_LEFT]),
+            PredicateBasedStateRepresentation(
+                (
+                    Predicate(Position, [Position.RIGHT]),
+                    Predicate(Velocity, [Velocity.RIGHT]),
+                    Predicate(Angle, [Angle.STUCK_LEFT]),
+                )
             )
->>>>>>> 13c076cd
         )
 
         self.assertEqual(len(result), 2)
